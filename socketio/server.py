import logging

import engineio
import six

from . import base_manager
from . import exceptions
<<<<<<< HEAD
from . import packet
=======
>>>>>>> 88dcf7d4
from . import namespace
from . import packet

default_logger = logging.getLogger('socketio.server')


class Server(object):
    """A Socket.IO server.

    This class implements a fully compliant Socket.IO web server with support
    for websocket and long-polling transports.

    :param client_manager: The client manager instance that will manage the
                           client list. When this is omitted, the client list
                           is stored in an in-memory structure, so the use of
                           multiple connected servers is not possible.
    :param logger: To enable logging set to ``True`` or pass a logger object to
                   use. To disable logging set to ``False``. The default is
                   ``False``.
    :param binary: ``True`` to support binary payloads, ``False`` to treat all
                   payloads as text. On Python 2, if this is set to ``True``,
                   ``unicode`` values are treated as text, and ``str`` and
                   ``bytes`` values are treated as binary.  This option has no
                   effect on Python 3, where text and binary payloads are
                   always automatically discovered.
    :param json: An alternative json module to use for encoding and decoding
                 packets. Custom json modules must have ``dumps`` and ``loads``
                 functions that are compatible with the standard library
                 versions.
    :param async_handlers: If set to ``True``, event handlers for a client are
                           executed in separate threads. To run handlers for a
                           client synchronously, set to ``False``. The default
                           is ``True``.
    :param kwargs: Connection parameters for the underlying Engine.IO server.

    The Engine.IO configuration supports the following settings:

    :param async_mode: The asynchronous model to use. See the Deployment
                       section in the documentation for a description of the
                       available options. Valid async modes are "threading",
                       "eventlet", "gevent" and "gevent_uwsgi". If this
                       argument is not given, "eventlet" is tried first, then
                       "gevent_uwsgi", then "gevent", and finally "threading".
                       The first async mode that has all its dependencies
                       installed is then one that is chosen.
    :param ping_timeout: The time in seconds that the client waits for the
                         server to respond before disconnecting. The default
                         is 60 seconds.
    :param ping_interval: The interval in seconds at which the client pings
                          the server. The default is 25 seconds.
    :param max_http_buffer_size: The maximum size of a message when using the
                                 polling transport. The default is 100,000,000
                                 bytes.
    :param allow_upgrades: Whether to allow transport upgrades or not. The
                           default is ``True``.
    :param http_compression: Whether to compress packages when using the
                             polling transport. The default is ``True``.
    :param compression_threshold: Only compress messages when their byte size
                                  is greater than this value. The default is
                                  1024 bytes.
    :param cookie: Name of the HTTP cookie that contains the client session
                   id. If set to ``None``, a cookie is not sent to the client.
                   The default is ``'io'``.
    :param cors_allowed_origins: List of origins that are allowed to connect
                                 to this server. All origins are allowed by
                                 default.
    :param cors_credentials: Whether credentials (cookies, authentication) are
                             allowed in requests to this server. The default is
                             ``True``.
    :param engineio_logger: To enable Engine.IO logging set to ``True`` or pass
                            a logger object to use. To disable logging set to
                            ``False``. The default is ``False``.
    """
    def __init__(self, client_manager=None, logger=False, binary=False,
                 json=None, async_handlers=True, **kwargs):
        engineio_options = kwargs
        engineio_logger = engineio_options.pop('engineio_logger', None)
        if engineio_logger is not None:
            engineio_options['logger'] = engineio_logger
        if json is not None:
            packet.Packet.json = json
            engineio_options['json'] = json
        engineio_options['async_handlers'] = False
        self.eio = self._engineio_server_class()(**engineio_options)
        self.eio.on('connect', self._handle_eio_connect)
        self.eio.on('message', self._handle_eio_message)
        self.eio.on('disconnect', self._handle_eio_disconnect)
        self.binary = binary

        self.environ = {}
        self.handlers = {}
        self.namespace_handlers = {}

        self._binary_packet = {}

        if not isinstance(logger, bool):
            self.logger = logger
        else:
            self.logger = default_logger
            if not logging.root.handlers and \
                    self.logger.level == logging.NOTSET:
                if logger:
                    self.logger.setLevel(logging.INFO)
                else:
                    self.logger.setLevel(logging.ERROR)
                self.logger.addHandler(logging.StreamHandler())

        if client_manager is None:
            client_manager = base_manager.BaseManager()
        self.manager = client_manager
        self.manager.set_server(self)
        self.manager_initialized = False

        self.async_handlers = async_handlers

        self.async_mode = self.eio.async_mode

    def is_asyncio_based(self):
        return False

    def on(self, event, handler=None, namespace=None):
        """Register an event handler.

        :param event: The event name. It can be any string. The event names
                      ``'connect'``, ``'message'`` and ``'disconnect'`` are
                      reserved and should not be used.
        :param handler: The function that should be invoked to handle the
                        event. When this parameter is not given, the method
                        acts as a decorator for the handler function.
        :param namespace: The Socket.IO namespace for the event. If this
                          argument is omitted the handler is associated with
                          the default namespace.

        Example usage::

            # as a decorator:
            @socket_io.on('connect', namespace='/chat')
            def connect_handler(sid, environ):
                print('Connection request')
                if environ['REMOTE_ADDR'] in blacklisted:
                    return False  # reject

            # as a method:
            def message_handler(sid, msg):
                print('Received message: ', msg)
                eio.send(sid, 'response')
            socket_io.on('message', namespace='/chat', message_handler)

        The handler function receives the ``sid`` (session ID) for the
        client as first argument. The ``'connect'`` event handler receives the
        WSGI environment as a second argument, and can return ``False`` to
        reject the connection. The ``'message'`` handler and handlers for
        custom event names receive the message payload as a second argument.
        Any values returned from a message handler will be passed to the
        client's acknowledgement callback function if it exists. The
        ``'disconnect'`` handler does not take a second argument.
        """
        namespace = namespace or '/'

        def set_handler(handler):
            if namespace not in self.handlers:
                self.handlers[namespace] = {}
            self.handlers[namespace][event] = handler
            return handler

        if handler is None:
            return set_handler
        set_handler(handler)

    def register_namespace(self, namespace_handler):
        """Register a namespace handler object.

        :param namespace_handler: An instance of a :class:`Namespace`
                                  subclass that handles all the event traffic
                                  for a namespace.
        """
        if not isinstance(namespace_handler, namespace.Namespace):
            raise ValueError('Not a namespace instance')
        if self.is_asyncio_based() != namespace_handler.is_asyncio_based():
            raise ValueError('Not a valid namespace class for this server')
        namespace_handler._set_server(self)
        self.namespace_handlers[namespace_handler.namespace] = \
            namespace_handler

    def emit(self, event, data=None, room=None, skip_sid=None, namespace=None,
             callback=None, **kwargs):
        """Emit a custom event to one or more connected clients.

        :param event: The event name. It can be any string. The event names
                      ``'connect'``, ``'message'`` and ``'disconnect'`` are
                      reserved and should not be used.
        :param data: The data to send to the client or clients. Data can be of
                     type ``str``, ``bytes``, ``list`` or ``dict``. If a
                     ``list`` or ``dict``, the data will be serialized as JSON.
        :param room: The recipient of the message. This can be set to the
                     session ID of a client to address that client's room, or
                     to any custom room created by the application, If this
                     argument is omitted the event is broadcasted to all
                     connected clients.
        :param skip_sid: The session ID of a client to skip when broadcasting
                         to a room or to all clients. This can be used to
                         prevent a message from being sent to the sender.
        :param namespace: The Socket.IO namespace for the event. If this
                          argument is omitted the event is emitted to the
                          default namespace.
        :param callback: If given, this function will be called to acknowledge
                         the the client has received the message. The arguments
                         that will be passed to the function are those provided
                         by the client. Callback functions can only be used
                         when addressing an individual client.
        :param ignore_queue: Only used when a message queue is configured. If
                             set to ``True``, the event is emitted to the
                             clients directly, without going through the queue.
                             This is more efficient, but only works when a
                             single server process is used. It is recommended
                             to always leave this parameter with its default
                             value of ``False``.
        """
        namespace = namespace or '/'
        self.logger.info('emitting event "%s" to %s [%s]', event,
                         room or 'all', namespace)
        self.manager.emit(event, data, namespace, room=room,
                          skip_sid=skip_sid, callback=callback, **kwargs)

    def send(self, data, room=None, skip_sid=None, namespace=None,
             callback=None, wait=False, timeout=60, **kwargs):
        """Send a message to one or more connected clients.

        This function emits an event with the name ``'message'``. Use
        :func:`emit` to issue custom event names.

        :param data: The data to send to the client or clients. Data can be of
                     type ``str``, ``bytes``, ``list`` or ``dict``. If a
                     ``list`` or ``dict``, the data will be serialized as JSON.
        :param room: The recipient of the message. This can be set to the
                     session ID of a client to address that client's room, or
                     to any custom room created by the application, If this
                     argument is omitted the event is broadcasted to all
                     connected clients.
        :param skip_sid: The session ID of a client to skip when broadcasting
                         to a room or to all clients. This can be used to
                         prevent a message from being sent to the sender.
        :param namespace: The Socket.IO namespace for the event. If this
                          argument is omitted the event is emitted to the
                          default namespace.
        :param callback: If given, this function will be called to acknowledge
                         the the client has received the message. The arguments
                         that will be passed to the function are those provided
                         by the client. Callback functions can only be used
                         when addressing an individual client.
        :param ignore_queue: Only used when a message queue is configured. If
                             set to ``True``, the event is emitted to the
                             clients directly, without going through the queue.
                             This is more efficient, but only works when a
                             single server process is used. It is recommended
                             to always leave this parameter with its default
                             value of ``False``.
        """
        self.emit('message', data=data, room=room, skip_sid=skip_sid,
                  namespace=namespace, callback=callback, **kwargs)

    def call(self, event, data=None, sid=None, namespace=None, timeout=60,
             **kwargs):
        """Emit a custom event to a client and wait for the response.

        :param event: The event name. It can be any string. The event names
                      ``'connect'``, ``'message'`` and ``'disconnect'`` are
                      reserved and should not be used.
        :param data: The data to send to the client or clients. Data can be of
                     type ``str``, ``bytes``, ``list`` or ``dict``. If a
                     ``list`` or ``dict``, the data will be serialized as JSON.
        :param sid: The session ID of the recipient client.
        :param namespace: The Socket.IO namespace for the event. If this
                          argument is omitted the event is emitted to the
                          default namespace.
        :param timeout: The waiting timeout. If the timeout is reached before
                        the client acknowledges the event, then a
                        ``TimeoutError`` exception is raised.
        :param ignore_queue: Only used when a message queue is configured. If
                             set to ``True``, the event is emitted to the
                             client directly, without going through the queue.
                             This is more efficient, but only works when a
                             single server process is used. It is recommended
                             to always leave this parameter with its default
                             value of ``False``.
        """
        if not self.async_handlers:
            raise RuntimeError(
                'Cannot use call() when async_handlers is False.')
        callback_event = self.eio.create_event()
        callback_args = []

        def event_callback(*args):
            callback_args.append(args)
            callback_event.set()
        
        self.emit(event, data=data, room=sid, namespace=namespace,
                  callback=event_callback, **kwargs)
        if not callback_event.wait(timeout=timeout):
            raise exceptions.TimeoutError()
        return callback_args[0] if len(callback_args[0]) > 1 \
            else callback_args[0][0] if len(callback_args[0]) == 1 \
                else None

    def enter_room(self, sid, room, namespace=None):
        """Enter a room.

        This function adds the client to a room. The :func:`emit` and
        :func:`send` functions can optionally broadcast events to all the
        clients in a room.

        :param sid: Session ID of the client.
        :param room: Room name. If the room does not exist it is created.
        :param namespace: The Socket.IO namespace for the event. If this
                          argument is omitted the default namespace is used.
        """
        namespace = namespace or '/'
        self.logger.info('%s is entering room %s [%s]', sid, room, namespace)
        self.manager.enter_room(sid, namespace, room)

    def leave_room(self, sid, room, namespace=None):
        """Leave a room.

        This function removes the client from a room.

        :param sid: Session ID of the client.
        :param room: Room name.
        :param namespace: The Socket.IO namespace for the event. If this
                          argument is omitted the default namespace is used.
        """
        namespace = namespace or '/'
        self.logger.info('%s is leaving room %s [%s]', sid, room, namespace)
        self.manager.leave_room(sid, namespace, room)

    def close_room(self, room, namespace=None):
        """Close a room.

        This function removes all the clients from the given room.

        :param room: Room name.
        :param namespace: The Socket.IO namespace for the event. If this
                          argument is omitted the default namespace is used.
        """
        namespace = namespace or '/'
        self.logger.info('room %s is closing [%s]', room, namespace)
        self.manager.close_room(room, namespace)

    def rooms(self, sid, namespace=None):
        """Return the rooms a client is in.

        :param sid: Session ID of the client.
        :param namespace: The Socket.IO namespace for the event. If this
                          argument is omitted the default namespace is used.
        """
        namespace = namespace or '/'
        return self.manager.get_rooms(sid, namespace)

    def get_session(self, sid, namespace=None):
        """Return the user session for a client.

        :param sid: The session id of the client.
        :param namespace: The Socket.IO namespace. If this argument is omitted
                          the default namespace is used.

        The return value is a dictionary. Modifications made to this
        dictionary are not guaranteed to be preserved unless
        ``save_session()`` is called, or when the ``session`` context manager
        is used.
        """
        namespace = namespace or '/'
        eio_session = self.eio.get_session(sid)
        return eio_session.setdefault(namespace, {})

    def save_session(self, sid, session, namespace=None):
        """Store the user session for a client.

        :param sid: The session id of the client.
        :param session: The session dictionary.
        :param namespace: The Socket.IO namespace. If this argument is omitted
                          the default namespace is used.
        """
        namespace = namespace or '/'
        eio_session = self.eio.get_session(sid)
        eio_session[namespace] = session

    def session(self, sid, namespace=None):
        """Return the user session for a client with context manager syntax.

        :param sid: The session id of the client.

        This is a context manager that returns the user session dictionary for
        the client. Any changes that are made to this dictionary inside the
        context manager block are saved back to the session. Example usage::

            @sio.on('connect')
            def on_connect(sid, environ):
                username = authenticate_user(environ)
                if not username:
                    return False
                with sio.session(sid) as session:
                    session['username'] = username

            @sio.on('message')
            def on_message(sid, msg):
                with sio.session(sid) as session:
                    print('received message from ', session['username'])
        """
        class _session_context_manager(object):
            def __init__(self, server, sid, namespace):
                self.server = server
                self.sid = sid
                self.namespace = namespace
                self.session = None

            def __enter__(self):
                self.session = self.server.get_session(sid,
                                                       namespace=namespace)
                return self.session

            def __exit__(self, *args):
                self.server.save_session(sid, self.session,
                                         namespace=namespace)

        return _session_context_manager(self, sid, namespace)

    def disconnect(self, sid, namespace=None):
        """Disconnect a client.

        :param sid: Session ID of the client.
        :param namespace: The Socket.IO namespace to disconnect. If this
                          argument is omitted the default namespace is used.
        """
        namespace = namespace or '/'
        if self.manager.is_connected(sid, namespace=namespace):
            self.logger.info('Disconnecting %s [%s]', sid, namespace)
            self.manager.pre_disconnect(sid, namespace=namespace)
            self._send_packet(sid, packet.Packet(packet.DISCONNECT,
                                                 namespace=namespace))
            self._trigger_event('disconnect', namespace, sid)
            self.manager.disconnect(sid, namespace=namespace)

    def transport(self, sid):
        """Return the name of the transport used by the client.

        The two possible values returned by this function are ``'polling'``
        and ``'websocket'``.

        :param sid: The session of the client.
        """
        return self.eio.transport(sid)

    def handle_request(self, environ, start_response):
        """Handle an HTTP request from the client.

        This is the entry point of the Socket.IO application, using the same
        interface as a WSGI application. For the typical usage, this function
        is invoked by the :class:`Middleware` instance, but it can be invoked
        directly when the middleware is not used.

        :param environ: The WSGI environment.
        :param start_response: The WSGI ``start_response`` function.

        This function returns the HTTP response body to deliver to the client
        as a byte sequence.
        """
        return self.eio.handle_request(environ, start_response)

    def start_background_task(self, target, *args, **kwargs):
        """Start a background task using the appropriate async model.

        This is a utility function that applications can use to start a
        background task using the method that is compatible with the
        selected async mode.

        :param target: the target function to execute.
        :param args: arguments to pass to the function.
        :param kwargs: keyword arguments to pass to the function.

        This function returns an object compatible with the `Thread` class in
        the Python standard library. The `start()` method on this object is
        already called by this function.
        """
        return self.eio.start_background_task(target, *args, **kwargs)

    def sleep(self, seconds=0):
        """Sleep for the requested amount of time using the appropriate async
        model.

        This is a utility function that applications can use to put a task to
        sleep without having to worry about using the correct call for the
        selected async mode.
        """
        return self.eio.sleep(seconds)

    def _emit_internal(self, sid, event, data, namespace=None, id=None):
        """Send a message to a client."""
        if six.PY2 and not self.binary:
            binary = False  # pragma: nocover
        else:
            binary = None
        # tuples are expanded to multiple arguments, everything else is sent
        # as a single argument
        if isinstance(data, tuple):
            data = list(data)
        else:
            data = [data]
        self._send_packet(sid, packet.Packet(packet.EVENT, namespace=namespace,
                                             data=[event] + data, id=id,
                                             binary=binary))

    def _send_packet(self, sid, pkt):
        """Send a Socket.IO packet to a client."""
        encoded_packet = pkt.encode()
        if isinstance(encoded_packet, list):
            binary = False
            for ep in encoded_packet:
                self.eio.send(sid, ep, binary=binary)
                binary = True
        else:
            self.eio.send(sid, encoded_packet, binary=False)

    def _handle_connect(self, sid, namespace):
        """Handle a client connection request."""
        namespace = namespace or '/'
        self.manager.connect(sid, namespace)
        try:
            success = self._trigger_event('connect', namespace, sid, self.environ[sid])
        except exceptions.ConnectionRefusedError as exc:
            fail_reason = exc.get_info()
            success = False
        else:
            fail_reason = None

        if success is False:
            self.manager.disconnect(sid, namespace)
            self._send_packet(sid, packet.Packet(packet.ERROR, data=fail_reason, namespace=namespace))
            if sid in self.environ:  # pragma: no cover
                del self.environ[sid]
            return False
        else:
            self._send_packet(sid, packet.Packet(packet.CONNECT,
                                                 namespace=namespace))

    def _handle_disconnect(self, sid, namespace):
        """Handle a client disconnect."""
        namespace = namespace or '/'
        if namespace == '/':
            namespace_list = list(self.manager.get_namespaces())
        else:
            namespace_list = [namespace]
        for n in namespace_list:
            if n != '/' and self.manager.is_connected(sid, n):
                self._trigger_event('disconnect', n, sid)
                self.manager.disconnect(sid, n)
        if namespace == '/' and self.manager.is_connected(sid, namespace):
            self._trigger_event('disconnect', '/', sid)
            self.manager.disconnect(sid, '/')
            if sid in self.environ:
                del self.environ[sid]

    def _handle_event(self, sid, namespace, id, data):
        """Handle an incoming client event."""
        namespace = namespace or '/'
        self.logger.info('received event "%s" from %s [%s]', data[0], sid,
                         namespace)
        if self.async_handlers:
            self.start_background_task(self._handle_event_internal, self, sid,
                                       data, namespace, id)
        else:
            self._handle_event_internal(self, sid, data, namespace, id)

    def _handle_event_internal(self, server, sid, data, namespace, id):
        r = server._trigger_event(data[0], namespace, sid, *data[1:])
        if id is not None:
            # send ACK packet with the response returned by the handler
            # tuples are expanded as multiple arguments
            if r is None:
                data = []
            elif isinstance(r, tuple):
                data = list(r)
            else:
                data = [r]
            if six.PY2 and not self.binary:
                binary = False  # pragma: nocover
            else:
                binary = None
            server._send_packet(sid, packet.Packet(packet.ACK,
                                                   namespace=namespace,
                                                   id=id, data=data,
                                                   binary=binary))

    def _handle_ack(self, sid, namespace, id, data):
        """Handle ACK packets from the client."""
        namespace = namespace or '/'
        self.logger.info('received ack from %s [%s]', sid, namespace)
        self.manager.trigger_callback(sid, namespace, id, data)

    def _trigger_event(self, event, namespace, *args):
        """Invoke an application event handler."""
        # first see if we have an explicit handler for the event
        if namespace in self.handlers and event in self.handlers[namespace]:
            return self.handlers[namespace][event](*args)

        # or else, forward the event to a namespace handler if one exists
        elif namespace in self.namespace_handlers:
            return self.namespace_handlers[namespace].trigger_event(
                event, *args)

    def _handle_eio_connect(self, sid, environ):
        """Handle the Engine.IO connection event."""
        if not self.manager_initialized:
            self.manager_initialized = True
            self.manager.initialize()
        self.environ[sid] = environ
        return self._handle_connect(sid, '/')

    def _handle_eio_message(self, sid, data):
        """Dispatch Engine.IO messages."""
        if sid in self._binary_packet:
            pkt = self._binary_packet[sid]
            if pkt.add_attachment(data):
                del self._binary_packet[sid]
                if pkt.packet_type == packet.BINARY_EVENT:
                    self._handle_event(sid, pkt.namespace, pkt.id, pkt.data)
                else:
                    self._handle_ack(sid, pkt.namespace, pkt.id, pkt.data)
        else:
            pkt = packet.Packet(encoded_packet=data)
            if pkt.packet_type == packet.CONNECT:
                self._handle_connect(sid, pkt.namespace)
            elif pkt.packet_type == packet.DISCONNECT:
                self._handle_disconnect(sid, pkt.namespace)
            elif pkt.packet_type == packet.EVENT:
                self._handle_event(sid, pkt.namespace, pkt.id, pkt.data)
            elif pkt.packet_type == packet.ACK:
                self._handle_ack(sid, pkt.namespace, pkt.id, pkt.data)
            elif pkt.packet_type == packet.BINARY_EVENT or \
                    pkt.packet_type == packet.BINARY_ACK:
                self._binary_packet[sid] = pkt
            elif pkt.packet_type == packet.ERROR:
                raise ValueError('Unexpected ERROR packet.')
            else:
                raise ValueError('Unknown packet type.')

    def _handle_eio_disconnect(self, sid):
        """Handle Engine.IO disconnect event."""
        self._handle_disconnect(sid, '/')

    def _engineio_server_class(self):
        return engineio.Server<|MERGE_RESOLUTION|>--- conflicted
+++ resolved
@@ -5,10 +5,6 @@
 
 from . import base_manager
 from . import exceptions
-<<<<<<< HEAD
-from . import packet
-=======
->>>>>>> 88dcf7d4
 from . import namespace
 from . import packet
 
