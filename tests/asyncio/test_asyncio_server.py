import asyncio
import json
import logging
import sys
import unittest

import six
if six.PY3:
    from unittest import mock
else:
    import mock

from socketio import asyncio_server, exceptions
from socketio import asyncio_namespace
from socketio import exceptions
from socketio import namespace
from socketio import packet


def AsyncMock(*args, **kwargs):
    """Return a mock asynchronous function."""
    m = mock.MagicMock(*args, **kwargs)

    async def mock_coro(*args, **kwargs):
        return m(*args, **kwargs)

    mock_coro.mock = m
    return mock_coro


def _run(coro):
    """Run the given coroutine."""
    return asyncio.get_event_loop().run_until_complete(coro)


@unittest.skipIf(sys.version_info < (3, 5), 'only for Python 3.5+')
@mock.patch('socketio.server.engineio.AsyncServer')
class TestAsyncServer(unittest.TestCase):
    def tearDown(self):
        # restore JSON encoder, in case a test changed it
        packet.Packet.json = json

    def _get_mock_manager(self):
        mgr = mock.MagicMock()
        mgr.emit = AsyncMock()
        mgr.close_room = AsyncMock()
        mgr.trigger_callback = AsyncMock()
        return mgr

    def test_create(self, eio):
        eio.return_value.handle_request = AsyncMock()
        mgr = self._get_mock_manager()
        s = asyncio_server.AsyncServer(client_manager=mgr,
                                       async_handlers=True, foo='bar')
        _run(s.handle_request({}))
        _run(s.handle_request({}))
        eio.assert_called_once_with(**{'foo': 'bar', 'async_handlers': False})
        self.assertEqual(s.manager, mgr)
        self.assertEqual(s.eio.on.call_count, 3)
        self.assertEqual(s.binary, False)
        self.assertEqual(s.async_handlers, True)

    def test_attach(self, eio):
        s = asyncio_server.AsyncServer()
        s.attach('app', 'path')
        eio.return_value.attach.assert_called_once_with('app', 'path')

    def test_on_event(self, eio):
        s = asyncio_server.AsyncServer()

        @s.on('connect')
        def foo():
            pass

        def bar():
            pass
        s.on('disconnect', bar)
        s.on('disconnect', bar, namespace='/foo')

        self.assertEqual(s.handlers['/']['connect'], foo)
        self.assertEqual(s.handlers['/']['disconnect'], bar)
        self.assertEqual(s.handlers['/foo']['disconnect'], bar)

    def test_emit(self, eio):
        mgr = self._get_mock_manager()
        s = asyncio_server.AsyncServer(client_manager=mgr)
        _run(s.emit('my event', {'foo': 'bar'}, room='room',
                    skip_sid='123', namespace='/foo', callback='cb'))
        s.manager.emit.mock.assert_called_once_with(
            'my event', {'foo': 'bar'}, '/foo', room='room', skip_sid='123',
            callback='cb')

    def test_emit_default_namespace(self, eio):
        mgr = self._get_mock_manager()
        s = asyncio_server.AsyncServer(client_manager=mgr)
        _run(s.emit('my event', {'foo': 'bar'}, room='room',
                    skip_sid='123', callback='cb'))
        s.manager.emit.mock.assert_called_once_with(
            'my event', {'foo': 'bar'}, '/', room='room', skip_sid='123',
            callback='cb')

    def test_send(self, eio):
        mgr = self._get_mock_manager()
        s = asyncio_server.AsyncServer(client_manager=mgr)
        _run(s.send('foo', 'room', '123', namespace='/foo', callback='cb'))
        s.manager.emit.mock.assert_called_once_with(
            'message', 'foo', '/foo', room='room', skip_sid='123',
            callback='cb')

    def test_call(self, eio):
        mgr = self._get_mock_manager()
        s = asyncio_server.AsyncServer(client_manager=mgr)

        async def fake_event_wait():
            s.manager.emit.mock.call_args_list[0][1]['callback']('foo', 321)
            return True

        s.eio.create_event.return_value.wait = fake_event_wait
        self.assertEqual(_run(s.call('foo', sid='123')), ('foo', 321))

    def test_call_with_timeout(self, eio):
        mgr = self._get_mock_manager()
        s = asyncio_server.AsyncServer(client_manager=mgr)

        async def fake_event_wait():
            await asyncio.sleep(1)

        s.eio.create_event.return_value.wait = fake_event_wait
        self.assertRaises(exceptions.TimeoutError, _run,
                          s.call('foo', sid='123', timeout=0.01))

    def test_call_without_async_handlers(self, eio):
        mgr = self._get_mock_manager()
        s = asyncio_server.AsyncServer(client_manager=mgr,
                                       async_handlers=False)
        self.assertRaises(RuntimeError, _run,
            s.call('foo', sid='123', timeout=12))

    def test_enter_room(self, eio):
        mgr = self._get_mock_manager()
        s = asyncio_server.AsyncServer(client_manager=mgr)
        s.enter_room('123', 'room', namespace='/foo')
        s.manager.enter_room.assert_called_once_with('123', '/foo', 'room')

    def test_enter_room_default_namespace(self, eio):
        mgr = self._get_mock_manager()
        s = asyncio_server.AsyncServer(client_manager=mgr)
        s.enter_room('123', 'room')
        s.manager.enter_room.assert_called_once_with('123', '/', 'room')

    def test_leave_room(self, eio):
        mgr = self._get_mock_manager()
        s = asyncio_server.AsyncServer(client_manager=mgr)
        s.leave_room('123', 'room', namespace='/foo')
        s.manager.leave_room.assert_called_once_with('123', '/foo', 'room')

    def test_leave_room_default_namespace(self, eio):
        mgr = self._get_mock_manager()
        s = asyncio_server.AsyncServer(client_manager=mgr)
        s.leave_room('123', 'room')
        s.manager.leave_room.assert_called_once_with('123', '/', 'room')

    def test_close_room(self, eio):
        mgr = self._get_mock_manager()
        s = asyncio_server.AsyncServer(client_manager=mgr)
        _run(s.close_room('room', namespace='/foo'))
        s.manager.close_room.mock.assert_called_once_with('room', '/foo')

    def test_close_room_default_namespace(self, eio):
        mgr = self._get_mock_manager()
        s = asyncio_server.AsyncServer(client_manager=mgr)
        _run(s.close_room('room'))
        s.manager.close_room.mock.assert_called_once_with('room', '/')

    def test_rooms(self, eio):
        mgr = self._get_mock_manager()
        s = asyncio_server.AsyncServer(client_manager=mgr)
        s.rooms('123', namespace='/foo')
        s.manager.get_rooms.assert_called_once_with('123', '/foo')

    def test_rooms_default_namespace(self, eio):
        mgr = self._get_mock_manager()
        s = asyncio_server.AsyncServer(client_manager=mgr)
        s.rooms('123')
        s.manager.get_rooms.assert_called_once_with('123', '/')

    def test_handle_request(self, eio):
        eio.return_value.handle_request = AsyncMock()
        s = asyncio_server.AsyncServer()
        _run(s.handle_request('environ'))
        s.eio.handle_request.mock.assert_called_once_with('environ')

    def test_emit_internal(self, eio):
        eio.return_value.send = AsyncMock()
        s = asyncio_server.AsyncServer()
        _run(s._emit_internal('123', 'my event', 'my data', namespace='/foo'))
        s.eio.send.mock.assert_called_once_with(
            '123', '2/foo,["my event","my data"]', binary=False)

    def test_emit_internal_with_tuple(self, eio):
        eio.return_value.send = AsyncMock()
        s = asyncio_server.AsyncServer()
        _run(s._emit_internal('123', 'my event', ('foo', 'bar'),
                              namespace='/foo'))
        s.eio.send.mock.assert_called_once_with(
            '123', '2/foo,["my event","foo","bar"]', binary=False)

    def test_emit_internal_with_list(self, eio):
        eio.return_value.send = AsyncMock()
        s = asyncio_server.AsyncServer()
        _run(s._emit_internal('123', 'my event', ['foo', 'bar'],
                              namespace='/foo'))
        s.eio.send.mock.assert_called_once_with(
            '123', '2/foo,["my event",["foo","bar"]]', binary=False)

    def test_emit_internal_with_callback(self, eio):
        eio.return_value.send = AsyncMock()
        s = asyncio_server.AsyncServer()
        id = s.manager._generate_ack_id('123', '/foo', 'cb')
        _run(s._emit_internal('123', 'my event', 'my data', namespace='/foo',
                              id=id))
        s.eio.send.mock.assert_called_once_with(
            '123', '2/foo,1["my event","my data"]', binary=False)

    def test_emit_internal_default_namespace(self, eio):
        eio.return_value.send = AsyncMock()
        s = asyncio_server.AsyncServer()
        _run(s._emit_internal('123', 'my event', 'my data'))
        s.eio.send.mock.assert_called_once_with(
            '123', '2["my event","my data"]', binary=False)

    def test_emit_internal_binary(self, eio):
        eio.return_value.send = AsyncMock()
        s = asyncio_server.AsyncServer()
        _run(s._emit_internal('123', u'my event', b'my binary data'))
        self.assertEqual(s.eio.send.mock.call_count, 2)

    def test_transport(self, eio):
        eio.return_value.send = AsyncMock()
        s = asyncio_server.AsyncServer()
        s.eio.transport = mock.MagicMock(return_value='polling')
        _run(s._handle_eio_connect('foo', 'environ'))
        self.assertEqual(s.transport('foo'), 'polling')
        s.eio.transport.assert_called_once_with('foo')

    def test_handle_connect(self, eio):
        eio.return_value.send = AsyncMock()
        mgr = self._get_mock_manager()
        s = asyncio_server.AsyncServer(client_manager=mgr)
        handler = mock.MagicMock()
        s.on('connect', handler)
        _run(s._handle_eio_connect('123', 'environ'))
        handler.assert_called_once_with('123', 'environ')
        s.manager.connect.assert_called_once_with('123', '/')
        s.eio.send.mock.assert_called_once_with('123', '0', binary=False)
        self.assertEqual(mgr.initialize.call_count, 1)
        _run(s._handle_eio_connect('456', 'environ'))
        self.assertEqual(mgr.initialize.call_count, 1)

    def test_handle_connect_async(self, eio):
        eio.return_value.send = AsyncMock()
        mgr = self._get_mock_manager()
        s = asyncio_server.AsyncServer(client_manager=mgr)
        handler = AsyncMock()
        s.on('connect', handler)
        _run(s._handle_eio_connect('123', 'environ'))
        handler.mock.assert_called_once_with('123', 'environ')
        s.manager.connect.assert_called_once_with('123', '/')
        s.eio.send.mock.assert_called_once_with('123', '0', binary=False)
        self.assertEqual(mgr.initialize.call_count, 1)
        _run(s._handle_eio_connect('456', 'environ'))
        self.assertEqual(mgr.initialize.call_count, 1)

    def test_handle_connect_namespace(self, eio):
        eio.return_value.send = AsyncMock()
        mgr = self._get_mock_manager()
        s = asyncio_server.AsyncServer(client_manager=mgr)
        handler = mock.MagicMock()
        s.on('connect', handler, namespace='/foo')
        _run(s._handle_eio_connect('123', 'environ'))
        _run(s._handle_eio_message('123', '0/foo'))
        handler.assert_called_once_with('123', 'environ')
        s.manager.connect.assert_any_call('123', '/')
        s.manager.connect.assert_any_call('123', '/foo')
        s.eio.send.mock.assert_any_call('123', '0/foo', binary=False)

    def test_handle_connect_rejected(self, eio):
        eio.return_value.send = AsyncMock()
        mgr = self._get_mock_manager()
        s = asyncio_server.AsyncServer(client_manager=mgr)
        handler = mock.MagicMock(return_value=False)
        s.on('connect', handler)
        _run(s._handle_eio_connect('123', 'environ'))
        handler.assert_called_once_with('123', 'environ')
        self.assertEqual(s.manager.connect.call_count, 1)
        self.assertEqual(s.manager.disconnect.call_count, 1)
        self.assertEqual(s.environ, {})
        s.eio.send.mock.assert_called_once_with('123', '4', binary=False)

    def test_handle_connect_namespace_rejected(self, eio):
        eio.return_value.send = AsyncMock()
        mgr = self._get_mock_manager()
        s = asyncio_server.AsyncServer(client_manager=mgr)
        handler = mock.MagicMock(return_value=False)
        s.on('connect', handler, namespace='/foo')
        _run(s._handle_eio_connect('123', 'environ'))
        _run(s._handle_eio_message('123', '0/foo'))
        self.assertEqual(s.manager.connect.call_count, 2)
        self.assertEqual(s.manager.disconnect.call_count, 1)
        self.assertEqual(s.environ, {})
        s.eio.send.mock.assert_any_call('123', '4/foo', binary=False)

<<<<<<< HEAD
    def test_handle_connect_rejected_always_connect(self, eio):
        eio.return_value.send = AsyncMock()
        mgr = self._get_mock_manager()
        s = asyncio_server.AsyncServer(client_manager=mgr,
                                       always_connect=True)
        handler = mock.MagicMock(return_value=False)
        s.on('connect', handler)
        _run(s._handle_eio_connect('123', 'environ'))
        handler.assert_called_once_with('123', 'environ')
        self.assertEqual(s.manager.connect.call_count, 1)
        self.assertEqual(s.manager.disconnect.call_count, 1)
        self.assertEqual(s.environ, {})
        s.eio.send.mock.assert_any_call('123', '0', binary=False)
        s.eio.send.mock.assert_any_call('123', '1', binary=False)

    def test_handle_connect_namespace_rejected_always_connect(self, eio):
        eio.return_value.send = AsyncMock()
        mgr = self._get_mock_manager()
        s = asyncio_server.AsyncServer(client_manager=mgr,
                                       always_connect=True)
        handler = mock.MagicMock(return_value=False)
=======
    def test_handle_connect_namespace_rejected_with_exception(self, eio):
        eio.return_value.send = AsyncMock()
        mgr = self._get_mock_manager()
        s = asyncio_server.AsyncServer(client_manager=mgr)
        handler = mock.MagicMock(side_effect=exceptions.ConnectionRefusedError('fail_reason'))
        s.on('connect', handler, namespace='/foo')
        _run(s._handle_eio_connect('123', 'environ'))
        _run(s._handle_eio_message('123', '0/foo'))
        self.assertEqual(s.manager.connect.call_count, 2)
        self.assertEqual(s.manager.disconnect.call_count, 1)
        self.assertEqual(s.environ, {})
        s.eio.send.mock.assert_any_call('123', '4/foo,"fail_reason"', binary=False)

    def test_handle_connect_namespace_rejected_with_custom_exception(self, eio):
        class CustomizedConnRefused(exceptions.ConnectionRefusedError):
            def get_info(self):
                return 'customized: {}'.format(self._info)

        eio.return_value.send = AsyncMock()
        mgr = self._get_mock_manager()
        s = asyncio_server.AsyncServer(client_manager=mgr)
        handler = mock.MagicMock(side_effect=CustomizedConnRefused('fail_reason'))
>>>>>>> d835b160
        s.on('connect', handler, namespace='/foo')
        _run(s._handle_eio_connect('123', 'environ'))
        _run(s._handle_eio_message('123', '0/foo'))
        self.assertEqual(s.manager.connect.call_count, 2)
        self.assertEqual(s.manager.disconnect.call_count, 1)
        self.assertEqual(s.environ, {})
<<<<<<< HEAD
        s.eio.send.mock.assert_any_call('123', '0/foo', binary=False)
        s.eio.send.mock.assert_any_call('123', '1/foo', binary=False)
=======
        s.eio.send.mock.assert_any_call('123', '4/foo,"customized: fail_reason"', binary=False)
>>>>>>> d835b160

    def test_handle_disconnect(self, eio):
        eio.return_value.send = AsyncMock()
        mgr = self._get_mock_manager()
        s = asyncio_server.AsyncServer(client_manager=mgr)
        handler = mock.MagicMock()
        s.on('disconnect', handler)
        _run(s._handle_eio_connect('123', 'environ'))
        _run(s._handle_eio_disconnect('123'))
        handler.assert_called_once_with('123')
        s.manager.disconnect.assert_called_once_with('123', '/')
        self.assertEqual(s.environ, {})

    def test_handle_disconnect_namespace(self, eio):
        eio.return_value.send = AsyncMock()
        mgr = self._get_mock_manager()
        s = asyncio_server.AsyncServer(client_manager=mgr)
        s.manager.get_namespaces = mock.MagicMock(return_value=['/', '/foo'])
        handler = mock.MagicMock()
        s.on('disconnect', handler)
        handler_namespace = mock.MagicMock()
        s.on('disconnect', handler_namespace, namespace='/foo')
        _run(s._handle_eio_connect('123', 'environ'))
        _run(s._handle_eio_message('123', '0/foo'))
        _run(s._handle_eio_disconnect('123'))
        handler.assert_called_once_with('123')
        handler_namespace.assert_called_once_with('123')
        self.assertEqual(s.environ, {})

    def test_handle_disconnect_only_namespace(self, eio):
        eio.return_value.send = AsyncMock()
        mgr = self._get_mock_manager()
        s = asyncio_server.AsyncServer(client_manager=mgr)
        s.manager.get_namespaces = mock.MagicMock(return_value=['/', '/foo'])
        handler = mock.MagicMock()
        s.on('disconnect', handler)
        handler_namespace = mock.MagicMock()
        s.on('disconnect', handler_namespace, namespace='/foo')
        _run(s._handle_eio_connect('123', 'environ'))
        _run(s._handle_eio_message('123', '0/foo'))
        _run(s._handle_eio_message('123', '1/foo'))
        self.assertEqual(handler.call_count, 0)
        handler_namespace.assert_called_once_with('123')
        self.assertEqual(s.environ, {'123': 'environ'})

    def test_handle_disconnect_unknown_client(self, eio):
        mgr = self._get_mock_manager()
        s = asyncio_server.AsyncServer(client_manager=mgr)
        _run(s._handle_eio_disconnect('123'))

    def test_handle_event(self, eio):
        eio.return_value.send = AsyncMock()
        s = asyncio_server.AsyncServer(async_handlers=False)
        handler = AsyncMock()
        s.on('my message', handler)
        _run(s._handle_eio_message('123', '2["my message","a","b","c"]'))
        handler.mock.assert_called_once_with('123', 'a', 'b', 'c')

    def test_handle_event_with_namespace(self, eio):
        eio.return_value.send = AsyncMock()
        s = asyncio_server.AsyncServer(async_handlers=False)
        handler = mock.MagicMock()
        s.on('my message', handler, namespace='/foo')
        _run(s._handle_eio_message('123', '2/foo,["my message","a","b","c"]'))
        handler.assert_called_once_with('123', 'a', 'b', 'c')

    def test_handle_event_binary(self, eio):
        eio.return_value.send = AsyncMock()
        s = asyncio_server.AsyncServer(async_handlers=False)
        handler = mock.MagicMock()
        s.on('my message', handler)
        _run(s._handle_eio_message('123', '52-["my message","a",'
                                          '{"_placeholder":true,"num":1},'
                                          '{"_placeholder":true,"num":0}]'))
        _run(s._handle_eio_message('123', b'foo'))
        _run(s._handle_eio_message('123', b'bar'))
        handler.assert_called_once_with('123', 'a', b'bar', b'foo')

    def test_handle_event_binary_ack(self, eio):
        eio.return_value.send = AsyncMock()
        mgr = self._get_mock_manager()
        s = asyncio_server.AsyncServer(client_manager=mgr, async_handlers=False)
        s.manager.initialize(s)
        _run(s._handle_eio_message('123', '61-321["my message","a",'
                                          '{"_placeholder":true,"num":0}]'))
        _run(s._handle_eio_message('123', b'foo'))
        mgr.trigger_callback.mock.assert_called_once_with(
            '123', '/', 321, ['my message', 'a', b'foo'])

    def test_handle_event_with_ack(self, eio):
        eio.return_value.send = AsyncMock()
        s = asyncio_server.AsyncServer(async_handlers=False)
        handler = mock.MagicMock(return_value='foo')
        s.on('my message', handler)
        _run(s._handle_eio_message('123', '21000["my message","foo"]'))
        handler.assert_called_once_with('123', 'foo')
        s.eio.send.mock.assert_called_once_with('123', '31000["foo"]',
                                                binary=False)

    def test_handle_event_with_ack_none(self, eio):
        eio.return_value.send = AsyncMock()
        s = asyncio_server.AsyncServer(async_handlers=False)
        handler = mock.MagicMock(return_value=None)
        s.on('my message', handler)
        _run(s._handle_eio_message('123', '21000["my message","foo"]'))
        handler.assert_called_once_with('123', 'foo')
        s.eio.send.mock.assert_called_once_with('123', '31000[]',
                                                binary=False)

    def test_handle_event_with_ack_tuple(self, eio):
        eio.return_value.send = AsyncMock()
        mgr = self._get_mock_manager()
        s = asyncio_server.AsyncServer(client_manager=mgr, async_handlers=False)
        handler = mock.MagicMock(return_value=(1, '2', True))
        s.on('my message', handler)
        _run(s._handle_eio_message('123', '21000["my message","a","b","c"]'))
        handler.assert_called_once_with('123', 'a', 'b', 'c')
        s.eio.send.mock.assert_called_once_with('123', '31000[1,"2",true]',
                                                binary=False)

    def test_handle_event_with_ack_list(self, eio):
        eio.return_value.send = AsyncMock()
        mgr = self._get_mock_manager()
        s = asyncio_server.AsyncServer(client_manager=mgr, async_handlers=False)
        handler = mock.MagicMock(return_value=[1, '2', True])
        s.on('my message', handler)
        _run(s._handle_eio_message('123', '21000["my message","a","b","c"]'))
        handler.assert_called_once_with('123', 'a', 'b', 'c')
        s.eio.send.mock.assert_called_once_with('123', '31000[[1,"2",true]]',
                                                binary=False)

    def test_handle_event_with_ack_binary(self, eio):
        eio.return_value.send = AsyncMock()
        mgr = self._get_mock_manager()
        s = asyncio_server.AsyncServer(client_manager=mgr, async_handlers=False)
        handler = mock.MagicMock(return_value=b'foo')
        s.on('my message', handler)
        _run(s._handle_eio_message('123', '21000["my message","foo"]'))
        handler.assert_any_call('123', 'foo')

    def test_handle_error_packet(self, eio):
        s = asyncio_server.AsyncServer()
        self.assertRaises(ValueError, _run, s._handle_eio_message('123', '4'))

    def test_handle_invalid_packet(self, eio):
        s = asyncio_server.AsyncServer()
        self.assertRaises(ValueError, _run, s._handle_eio_message('123', '9'))

    def test_send_with_ack(self, eio):
        eio.return_value.send = AsyncMock()
        s = asyncio_server.AsyncServer()
        _run(s._handle_eio_connect('123', 'environ'))
        cb = mock.MagicMock()
        id1 = s.manager._generate_ack_id('123', '/', cb)
        id2 = s.manager._generate_ack_id('123', '/', cb)
        _run(s._emit_internal('123', 'my event', ['foo'], id=id1))
        _run(s._emit_internal('123', 'my event', ['bar'], id=id2))
        _run(s._handle_eio_message('123', '31["foo",2]'))
        cb.assert_called_once_with('foo', 2)

    def test_send_with_ack_namespace(self, eio):
        eio.return_value.send = AsyncMock()
        s = asyncio_server.AsyncServer()
        _run(s._handle_eio_connect('123', 'environ'))
        _run(s._handle_eio_message('123', '0/foo'))
        cb = mock.MagicMock()
        id = s.manager._generate_ack_id('123', '/foo', cb)
        _run(s._emit_internal('123', 'my event', ['foo'], namespace='/foo',
                              id=id))
        _run(s._handle_eio_message('123', '3/foo,1["foo",2]'))
        cb.assert_called_once_with('foo', 2)

    def test_session(self, eio):
        fake_session = {}

        async def fake_get_session(sid):
            return fake_session

        async def fake_save_session(sid, session):
            global fake_session
            fake_session = session

        eio.return_value.send = AsyncMock()
        s = asyncio_server.AsyncServer()
        s.eio.get_session = fake_get_session
        s.eio.save_session = fake_save_session

        async def _test():
            await s._handle_eio_connect('123', 'environ')
            await s.save_session('123', {'foo': 'bar'})
            async with s.session('123') as session:
                self.assertEqual(session, {'foo': 'bar'})
                session['foo'] = 'baz'
                session['bar'] = 'foo'
            self.assertEqual(await s.get_session('123'),
                             {'foo': 'baz', 'bar': 'foo'})
            self.assertEqual(fake_session,
                             {'/': {'foo': 'baz', 'bar': 'foo'}})
            async with s.session('123', namespace='/ns') as session:
                self.assertEqual(session, {})
                session['a'] = 'b'
            self.assertEqual(await s.get_session('123', namespace='/ns'),
                             {'a': 'b'})
            self.assertEqual(fake_session, {'/': {'foo': 'baz', 'bar': 'foo'},
                                            '/ns': {'a': 'b'}})
        _run(_test())

    def test_disconnect(self, eio):
        eio.return_value.send = AsyncMock()
        s = asyncio_server.AsyncServer()
        _run(s._handle_eio_connect('123', 'environ'))
        _run(s.disconnect('123'))
        s.eio.send.mock.assert_any_call('123', '1', binary=False)

    def test_disconnect_namespace(self, eio):
        eio.return_value.send = AsyncMock()
        s = asyncio_server.AsyncServer()
        _run(s._handle_eio_connect('123', 'environ'))
        _run(s._handle_eio_message('123', '0/foo'))
        _run(s.disconnect('123', namespace='/foo'))
        s.eio.send.mock.assert_any_call('123', '1/foo', binary=False)

    def test_disconnect_twice(self, eio):
        eio.return_value.send = AsyncMock()
        s = asyncio_server.AsyncServer()
        _run(s._handle_eio_connect('123', 'environ'))
        _run(s.disconnect('123'))
        calls = s.eio.send.mock.call_count
        _run(s.disconnect('123'))
        self.assertEqual(calls, s.eio.send.mock.call_count)

    def test_disconnect_twice_namespace(self, eio):
        eio.return_value.send = AsyncMock()
        s = asyncio_server.AsyncServer()
        _run(s._handle_eio_connect('123', 'environ'))
        _run(s._handle_eio_message('123', '0/foo'))
        _run(s.disconnect('123', namespace='/foo'))
        calls = s.eio.send.mock.call_count
        _run(s.disconnect('123', namespace='/foo'))
        self.assertEqual(calls, s.eio.send.mock.call_count)

    def test_namespace_handler(self, eio):
        eio.return_value.send = AsyncMock()
        result = {}

        class MyNamespace(asyncio_namespace.AsyncNamespace):
            def on_connect(self, sid, environ):
                result['result'] = (sid, environ)

            async def on_disconnect(self, sid):
                result['result'] = ('disconnect', sid)

            async def on_foo(self, sid, data):
                result['result'] = (sid, data)

            def on_bar(self, sid):
                result['result'] = 'bar'

            async def on_baz(self, sid, data1, data2):
                result['result'] = (data1, data2)

        s = asyncio_server.AsyncServer(async_handlers=False)
        s.register_namespace(MyNamespace('/foo'))
        _run(s._handle_eio_connect('123', 'environ'))
        _run(s._handle_eio_message('123', '0/foo'))
        self.assertEqual(result['result'], ('123', 'environ'))
        _run(s._handle_eio_message('123', '2/foo,["foo","a"]'))
        self.assertEqual(result['result'], ('123', 'a'))
        _run(s._handle_eio_message('123', '2/foo,["bar"]'))
        self.assertEqual(result['result'], 'bar')
        _run(s._handle_eio_message('123', '2/foo,["baz","a","b"]'))
        self.assertEqual(result['result'], ('a', 'b'))
        _run(s.disconnect('123', '/foo'))
        self.assertEqual(result['result'], ('disconnect', '123'))

    def test_bad_namespace_handler(self, eio):
        class Dummy(object):
            pass

        class SyncNS(namespace.Namespace):
            pass

        s = asyncio_server.AsyncServer()
        self.assertRaises(ValueError, s.register_namespace, 123)
        self.assertRaises(ValueError, s.register_namespace, Dummy)
        self.assertRaises(ValueError, s.register_namespace, Dummy())
        self.assertRaises(ValueError, s.register_namespace,
                          namespace.Namespace)
        self.assertRaises(ValueError, s.register_namespace, SyncNS())

    def test_logger(self, eio):
        s = asyncio_server.AsyncServer(logger=False)
        self.assertEqual(s.logger.getEffectiveLevel(), logging.ERROR)
        s.logger.setLevel(logging.NOTSET)
        s = asyncio_server.AsyncServer(logger=True)
        self.assertEqual(s.logger.getEffectiveLevel(), logging.INFO)
        s.logger.setLevel(logging.WARNING)
        s = asyncio_server.AsyncServer(logger=True)
        self.assertEqual(s.logger.getEffectiveLevel(), logging.WARNING)
        s.logger.setLevel(logging.NOTSET)
        s = asyncio_server.AsyncServer(logger='foo')
        self.assertEqual(s.logger, 'foo')

    def test_engineio_logger(self, eio):
        asyncio_server.AsyncServer(engineio_logger='foo')
        eio.assert_called_once_with(**{'logger': 'foo',
                                       'async_handlers': False})

    def test_custom_json(self, eio):
        # Warning: this test cannot run in parallel with other tests, as it
        # changes the JSON encoding/decoding functions

        class CustomJSON(object):
            @staticmethod
            def dumps(*args, **kwargs):
                return '*** encoded ***'

            @staticmethod
            def loads(*args, **kwargs):
                return '+++ decoded +++'

        asyncio_server.AsyncServer(json=CustomJSON)
        eio.assert_called_once_with(**{'json': CustomJSON,
                                       'async_handlers': False})

        pkt = packet.Packet(packet_type=packet.EVENT,
                            data={six.text_type('foo'): six.text_type('bar')})
        self.assertEqual(pkt.encode(), '2*** encoded ***')
        pkt2 = packet.Packet(encoded_packet=pkt.encode())
        self.assertEqual(pkt2.data, '+++ decoded +++')

        # restore the default JSON module
        packet.Packet.json = json

    def test_async_handlers(self, eio):
        s = asyncio_server.AsyncServer(async_handlers=True)
        _run(s._handle_eio_message('123', '2["my message","a","b","c"]'))
        s.eio.start_background_task.assert_called_once_with(
            s._handle_event_internal, s, '123', ['my message', 'a', 'b', 'c'],
            '/', None)

    def test_start_background_task(self, eio):
        s = asyncio_server.AsyncServer()
        s.start_background_task('foo', 'bar', baz='baz')
        s.eio.start_background_task.assert_called_once_with('foo', 'bar',
                                                            baz='baz')

    def test_sleep(self, eio):
        eio.return_value.sleep = AsyncMock()
        s = asyncio_server.AsyncServer()
        _run(s.sleep(1.23))
        s.eio.sleep.mock.assert_called_once_with(1.23)<|MERGE_RESOLUTION|>--- conflicted
+++ resolved
@@ -310,7 +310,6 @@
         self.assertEqual(s.environ, {})
         s.eio.send.mock.assert_any_call('123', '4/foo', binary=False)
 
-<<<<<<< HEAD
     def test_handle_connect_rejected_always_connect(self, eio):
         eio.return_value.send = AsyncMock()
         mgr = self._get_mock_manager()
@@ -332,42 +331,42 @@
         s = asyncio_server.AsyncServer(client_manager=mgr,
                                        always_connect=True)
         handler = mock.MagicMock(return_value=False)
-=======
-    def test_handle_connect_namespace_rejected_with_exception(self, eio):
-        eio.return_value.send = AsyncMock()
-        mgr = self._get_mock_manager()
-        s = asyncio_server.AsyncServer(client_manager=mgr)
-        handler = mock.MagicMock(side_effect=exceptions.ConnectionRefusedError('fail_reason'))
         s.on('connect', handler, namespace='/foo')
         _run(s._handle_eio_connect('123', 'environ'))
         _run(s._handle_eio_message('123', '0/foo'))
         self.assertEqual(s.manager.connect.call_count, 2)
         self.assertEqual(s.manager.disconnect.call_count, 1)
         self.assertEqual(s.environ, {})
-        s.eio.send.mock.assert_any_call('123', '4/foo,"fail_reason"', binary=False)
-
-    def test_handle_connect_namespace_rejected_with_custom_exception(self, eio):
-        class CustomizedConnRefused(exceptions.ConnectionRefusedError):
-            def get_info(self):
-                return 'customized: {}'.format(self._info)
-
-        eio.return_value.send = AsyncMock()
-        mgr = self._get_mock_manager()
-        s = asyncio_server.AsyncServer(client_manager=mgr)
-        handler = mock.MagicMock(side_effect=CustomizedConnRefused('fail_reason'))
->>>>>>> d835b160
+        s.eio.send.mock.assert_any_call('123', '0/foo', binary=False)
+        s.eio.send.mock.assert_any_call('123', '1/foo', binary=False)
+
+    def test_handle_connect_rejected_with_exception(self, eio):
+        eio.return_value.send = AsyncMock()
+        mgr = self._get_mock_manager()
+        s = asyncio_server.AsyncServer(client_manager=mgr)
+        handler = mock.MagicMock(
+            side_effect=exceptions.ConnectionRefusedError('fail_reason'))
+        s.on('connect', handler)
+        _run(s._handle_eio_connect('123', 'environ'))
+        self.assertEqual(s.manager.connect.call_count, 1)
+        self.assertEqual(s.manager.disconnect.call_count, 1)
+        self.assertEqual(s.environ, {})
+        s.eio.send.mock.assert_any_call('123', '4"fail_reason"', binary=False)
+
+    def test_handle_connect_namespace_rejected_with_exception(self, eio):
+        eio.return_value.send = AsyncMock()
+        mgr = self._get_mock_manager()
+        s = asyncio_server.AsyncServer(client_manager=mgr)
+        handler = mock.MagicMock(
+            side_effect=exceptions.ConnectionRefusedError('fail_reason', 1))
         s.on('connect', handler, namespace='/foo')
         _run(s._handle_eio_connect('123', 'environ'))
         _run(s._handle_eio_message('123', '0/foo'))
         self.assertEqual(s.manager.connect.call_count, 2)
         self.assertEqual(s.manager.disconnect.call_count, 1)
         self.assertEqual(s.environ, {})
-<<<<<<< HEAD
-        s.eio.send.mock.assert_any_call('123', '0/foo', binary=False)
-        s.eio.send.mock.assert_any_call('123', '1/foo', binary=False)
-=======
-        s.eio.send.mock.assert_any_call('123', '4/foo,"customized: fail_reason"', binary=False)
->>>>>>> d835b160
+        s.eio.send.mock.assert_any_call('123', '4/foo,["fail_reason",1]',
+                                        binary=False)
 
     def test_handle_disconnect(self, eio):
         eio.return_value.send = AsyncMock()
